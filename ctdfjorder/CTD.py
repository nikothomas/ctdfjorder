--- conflicted
+++ resolved
@@ -826,11 +826,8 @@
                     filename=self._filename,
                     message=WARNING_CTD_SURFACE_MEASUREMENT,
                 )
-<<<<<<< HEAD
                 self._data = self._data.filter(pl.col(PROFILE_ID_LABEL) != profile_id)
                 self._data = self._data.vstack(profile)
-=======
->>>>>>> 514bf2c9
                 continue
 
             surface_salinity = surface_data.select(pl.col(SALINITY_LABEL).first()).item()
@@ -864,10 +861,6 @@
         """
         self.assert_data_not_empty(self.add_surface_temperature.__name__)
         self._data = self._data.with_columns(
-<<<<<<< HEAD
-=======
-
->>>>>>> 514bf2c9
             pl.lit(None, dtype=pl.Float64).alias(SURFACE_TEMPERATURE_LABEL)
         )
         for profile_id in (
@@ -885,11 +878,8 @@
                     filename=self._filename,
                     message=WARNING_CTD_SURFACE_MEASUREMENT,
                 )
-<<<<<<< HEAD
                 self._data = self._data.filter(pl.col(PROFILE_ID_LABEL) != profile_id)
                 self._data = self._data.vstack(profile)
-=======
->>>>>>> 514bf2c9
                 continue
 
             surface_temperature = np.array(
@@ -906,11 +896,7 @@
         Calculate and add meltwater fractions (EQ. 10 and EQ. 11) to the dataset.
 
         This function calculates the meltwater fractions for each profile based on the surface salinity.
-<<<<<<< HEAD
         The calculations are performed using the formulas provided by `Pan et al. 2019 <10.1371/journal.pone.0211107>`__.
-=======
-        The calculations are performed using the formulas provided by Pan et al. 2019.
->>>>>>> 514bf2c9
 
         Raises
         ------
@@ -919,7 +905,6 @@
 
         Notes
         -----
-<<<<<<< HEAD
         - Meltwater fraction EQ 11, where :math:`S_0` is surface salinity
 
         .. math::
@@ -932,10 +917,6 @@
 
             \text{Meltwater Fraction} = (-0.016 * S_0 + 0.544) * 100
 
-=======
-        - Meltwater fraction EQ 11 = (-0.021406 * S_0 + 0.740392) * 100
-        - Meltwater fraction EQ 10 = (-0.016 * S_0 + 0.544) * 100
->>>>>>> 514bf2c9
         """
         self.assert_data_not_empty(self.add_meltwater_fraction.__name__)
         self._data = self._data.with_columns(
@@ -1524,11 +1505,7 @@
             self._data = self._data.filter(pl.col(PROFILE_ID_LABEL) != profile_id)
             self._data = self._data.vstack(profile)
 
-<<<<<<< HEAD
     def calculate_mld_salinity_olf(self, profile: pl.DataFrame,
-=======
-    def calculate_salinity_olf_mld(self, profile: pl.DataFrame,
->>>>>>> 514bf2c9
                                    n: int = 4) -> float | None:
         r"""
         Calculates the mixed layer depth (MLD) using the Optimal Linear Fitting (OLF) method based on salinity profiles.
@@ -1606,12 +1583,7 @@
             linear = stats.linregress(x=salinity_profile[:k], y=depth_profile[:k])
             slopes.append(linear.slope)
             intercepts.append(linear.intercept)
-<<<<<<< HEAD
         # Step 2: Calculate E1(k) for each zk and extrapolate and calculate E2(k) for each zk
-=======
-        # Step 2: Calculate E1(k) for each zk
-        # Step 3: Extrapolate and calculate E2(k) for each zk
->>>>>>> 514bf2c9
         E1_errors = []
         E2_errors = []
         for k in range(min_depth_index, max_depth_index):
